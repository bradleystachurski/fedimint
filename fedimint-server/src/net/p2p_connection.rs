--- conflicted
+++ resolved
@@ -111,19 +111,13 @@
     M: Decodable + DeserializeOwned + Send + 'static,
 {
     async fn read_to_end(&mut self) -> anyhow::Result<M> {
-<<<<<<< HEAD
-        Ok(bincode::deserialize_from(Cursor::new(
-            &self.read_to_end(MAX_P2P_MESSAGE_SIZE).await?,
-        ))?)
-=======
-        let bytes = self.read_to_end(1_000_000).await?;
+        let bytes = self.read_to_end(MAX_P2P_MESSAGE_SIZE).await?;
 
         if let Ok(message) = M::consensus_decode_whole(&bytes, &ModuleDecoderRegistry::default()) {
             return Ok(message);
         }
 
         Ok(bincode::deserialize_from(Cursor::new(&bytes))?)
->>>>>>> 9b97d475
     }
 }
 
